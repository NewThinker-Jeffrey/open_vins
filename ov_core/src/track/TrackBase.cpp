--- conflicted
+++ resolved
@@ -26,19 +26,12 @@
 
 void TrackBase::display_active(cv::Mat &img_out, int r1, int g1, int b1, int r2, int g2, int b2) {
 
-<<<<<<< HEAD
-=======
-    // Lock all our feeds (this prevents other threads from editing our data)
-    //std::vector<std::unique_lock<std::mutex>> lcks;
-    //for(size_t i=0; i<mtx_feeds.size(); i++) {
-    //    lcks.push_back(std::unique_lock<std::mutex>(mtx_feeds.at(i)));
-    //}
+    // Cache the images to prevent other threads from editing while we viz (which can be slow)
     std::map<size_t, cv::Mat> img_last_cache;
     for(auto const& pair : img_last) {
         img_last_cache.insert({pair.first,pair.second.clone()});
     }
 
->>>>>>> 092bafc2
     // Get the largest width and height
     int max_width = -1;
     int max_height = -1;
@@ -91,19 +84,12 @@
 
 void TrackBase::display_history(cv::Mat &img_out, int r1, int g1, int b1, int r2, int g2, int b2) {
 
-<<<<<<< HEAD
-=======
-    // Lock all our feeds (this prevents other threads from editing our data)
-    //std::vector<std::unique_lock<std::mutex>> lcks;
-    //for(size_t i=0; i<mtx_feeds.size(); i++) {
-    //    lcks.push_back(std::unique_lock<std::mutex>(mtx_feeds.at(i)));
-    //}
+    // Cache the images to prevent other threads from editing while we viz (which can be slow)
     std::map<size_t, cv::Mat> img_last_cache;
     for(auto const& pair : img_last) {
         img_last_cache.insert({pair.first,pair.second.clone()});
     }
 
->>>>>>> 092bafc2
     // Get the largest width and height
     int max_width = -1;
     int max_height = -1;
